# SPDX-FileCopyrightText: Copyright (c) 2025 NVIDIA CORPORATION & AFFILIATES. All rights reserved.
# SPDX-License-Identifier: Apache-2.0
#
# Licensed under the Apache License, Version 2.0 (the "License");
# you may not use this file except in compliance with the License.
# You may obtain a copy of the License at
#
# http://www.apache.org/licenses/LICENSE-2.0
#
# Unless required by applicable law or agreed to in writing, software
# distributed under the License is distributed on an "AS IS" BASIS,
# WITHOUT WARRANTIES OR CONDITIONS OF ANY KIND, either express or implied.
# See the License for the specific language governing permissions and
# limitations under the License.

import argparse
import json
import os

# Set TOKENIZERS_PARALLELISM environment variable to avoid deadlocks with multiprocessing
os.environ["TOKENIZERS_PARALLELISM"] = "false"

import time
import torch
from tqdm import tqdm

from cosmos_predict2.configs.base.config_text2image import (
    PREDICT2_TEXT2IMAGE_PIPELINE_2B,
    PREDICT2_TEXT2IMAGE_PIPELINE_14B,
)
from cosmos_predict2.pipelines.text2image import Text2ImagePipeline
from imaginaire.utils import log, misc
from imaginaire.utils.io import save_image_or_video

_DEFAULT_POSITIVE_PROMPT = "A well-worn broom sweeps across a dusty wooden floor, its bristles gathering crumbs and flecks of debris in swift, rhythmic strokes. Dust motes dance in the sunbeams filtering through the window, glowing momentarily before settling. The quiet swish of straw brushing wood is interrupted only by the occasional creak of old floorboards. With each pass, the floor grows cleaner, restoring a sense of quiet order to the humble room."


def parse_args() -> argparse.Namespace:
    parser = argparse.ArgumentParser(description="Text to Image Generation with Cosmos Predict2")
    parser.add_argument(
        "--model_size",
        choices=["2B", "14B"],
        default="2B",
        help="Size of the model to use for text-to-image generation",
    )
    parser.add_argument("--prompt", type=str, default=_DEFAULT_POSITIVE_PROMPT, help="Text prompt for image generation")
    parser.add_argument(
        "--batch_input_json",
        type=str,
        default=None,
        help="Path to JSON file containing batch inputs. Each entry should have 'prompt' and 'output_image' fields.",
    )
    parser.add_argument("--negative_prompt", type=str, default="", help="Negative text prompt for image generation")
    parser.add_argument("--seed", type=int, default=0, help="Random seed for reproducibility")
    parser.add_argument(
        "--save_path",
        type=str,
        default="output/generated_image.jpg",
        help="Path to save the generated image (include file extension)",
    )
    parser.add_argument("--use_cuda_graphs", action="store_true", help="Use CUDA Graphs for the inference.")
    parser.add_argument("--disable_guardrail", action="store_true", help="Disable guardrail checks on prompts")
<<<<<<< HEAD
    parser.add_argument(
        "--benchmark",
        action="store_true",
        help="Run the generation in benchmark mode. It means that generation will be rerun a few times and the average generation time will be shown."
    )
=======
    parser.add_argument("--offload_guardrail", action="store_true", help="Offload guardrail to CPU to save GPU memory")
>>>>>>> 24e33d09
    return parser.parse_args()


def setup_pipeline(args: argparse.Namespace) -> Text2ImagePipeline:
    log.info(f"Using model size: {args.model_size}")
    if args.model_size == "2B":
        config = PREDICT2_TEXT2IMAGE_PIPELINE_2B
        dit_path = "checkpoints/nvidia/Cosmos-Predict2-2B-Text2Image/model.pt"
    elif args.model_size == "14B":
        config = PREDICT2_TEXT2IMAGE_PIPELINE_14B
        dit_path = "checkpoints/nvidia/Cosmos-Predict2-14B-Text2Image/model.pt"
    else:
        raise ValueError("Invalid model size. Choose either '2B' or '14B'.")

    # Disable guardrail if requested
    if args.disable_guardrail:
        log.warning("Guardrail checks are disabled")
        config.guardrail_config.enabled = False
    config.guardrail_config.offload_model_to_cpu = args.offload_guardrail

    misc.set_random_seed(seed=args.seed, by_rank=True)
    # Initialize cuDNN.
    torch.backends.cudnn.deterministic = False
    torch.backends.cudnn.benchmark = True
    # Floating-point precision settings.
    torch.backends.cudnn.allow_tf32 = True
    torch.backends.cuda.matmul.allow_tf32 = True

    # Load models
    log.info(f"Initializing Text2ImagePipeline with model size: {args.model_size}")
    pipe = Text2ImagePipeline.from_config(
        config=config,
        dit_path=dit_path,
        device="cuda",
        torch_dtype=torch.bfloat16,
    )

    return pipe


def process_single_generation(pipe, prompt, output_path, negative_prompt, seed, use_cuda_graphs, benchmark):
    log.info(f"Running Text2ImagePipeline\nprompt: {prompt}")

    # When benchmarking, run inference 4 times, exclude the 1st due to warmup and average time.
    num_repeats = 4 if benchmark else 1
    time_sum = 0
    for i in range(num_repeats):
        # Generate image
        if benchmark and i > 0:
            torch.cuda.synchronize()
            start_time = time.time()
        image = pipe(
            prompt=prompt,
            negative_prompt=negative_prompt,
            seed=seed,
            use_cuda_graphs=use_cuda_graphs,
        )
        if benchmark and i > 0:
            torch.cuda.synchronize()
            time_sum += time.time() - start_time
    if benchmark:
        log.critical(f"The benchmarked generation time for Text2ImagePipeline is {time_sum / 3} seconds.")

    if image is not None:
        # save the generated image
        output_dir = os.path.dirname(output_path)
        if output_dir:
            os.makedirs(output_dir, exist_ok=True)
        log.info(f"Saving generated image to: {output_path}")
        save_image_or_video(image, output_path)
        log.success(f"Successfully saved image to: {output_path}")
        return True
    return False


def generate_image(args: argparse.Namespace, pipe: Text2ImagePipeline) -> None:
    if args.benchmark:
        log.warning("Running in benchmark mode. Each generation will be rerun a couple of times and the average generation time will be shown.")
    # Text-to-image
    if args.batch_input_json is not None:
        # Process batch inputs from JSON file
        log.info(f"Loading batch inputs from JSON file: {args.batch_input_json}")
        with open(args.batch_input_json, "r") as f:
            batch_inputs = json.load(f)

        for idx, item in enumerate(tqdm(batch_inputs)):
            prompt = item.get("prompt", "")
            output_image = item.get("output_image", f"output_{idx}.jpg")

            if not prompt:
                log.warning(f"Skipping item {idx}: Missing prompt")
                continue

            process_single_generation(
                pipe=pipe,
                prompt=prompt,
                output_path=output_image,
                negative_prompt=args.negative_prompt,
                seed=args.seed,
                use_cuda_graphs=args.use_cuda_graphs,
                benchmark=args.benchmark,
            )
    else:
        if args.use_cuda_graphs:
            log.warning(
                "Using CUDA Graphs for a single inference call may not be beneficial because of overhead of Graphs creation."
            )
        process_single_generation(
            pipe=pipe,
            prompt=args.prompt,
            output_path=args.save_path,
            negative_prompt=args.negative_prompt,
            seed=args.seed,
            use_cuda_graphs=args.use_cuda_graphs,
            benchmark=args.benchmark,
        )

    return


if __name__ == "__main__":
    args = parse_args()
    pipe = setup_pipeline(args)
    generate_image(args, pipe)<|MERGE_RESOLUTION|>--- conflicted
+++ resolved
@@ -60,15 +60,12 @@
     )
     parser.add_argument("--use_cuda_graphs", action="store_true", help="Use CUDA Graphs for the inference.")
     parser.add_argument("--disable_guardrail", action="store_true", help="Disable guardrail checks on prompts")
-<<<<<<< HEAD
+    parser.add_argument("--offload_guardrail", action="store_true", help="Offload guardrail to CPU to save GPU memory")
     parser.add_argument(
         "--benchmark",
         action="store_true",
         help="Run the generation in benchmark mode. It means that generation will be rerun a few times and the average generation time will be shown."
     )
-=======
-    parser.add_argument("--offload_guardrail", action="store_true", help="Offload guardrail to CPU to save GPU memory")
->>>>>>> 24e33d09
     return parser.parse_args()
 
 
