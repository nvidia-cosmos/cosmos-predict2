--- conflicted
+++ resolved
@@ -87,13 +87,12 @@
         "--disable_prompt_refiner", action="store_true", help="Disable prompt refiner that enhances short prompts"
     )
     parser.add_argument(
-<<<<<<< HEAD
+        "--offload_prompt_refiner", action="store_true", help="Offload prompt refiner to CPU to save GPU memory"
+    )
+    parser.add_argument(
         "--benchmark",
         action="store_true",
         help="Run the generation in benchmark mode. It means that generation will be rerun a few times and the average generation time will be shown."
-=======
-        "--offload_prompt_refiner", action="store_true", help="Offload prompt refiner to CPU to save GPU memory"
->>>>>>> 24e33d09
     )
     return parser.parse_args()
 
